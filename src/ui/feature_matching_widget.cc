// COLMAP - Structure-from-Motion and Multi-View Stereo.
// Copyright (C) 2017  Johannes L. Schoenberger <jsch at inf.ethz.ch>
//
// This program is free software: you can redistribute it and/or modify
// it under the terms of the GNU General Public License as published by
// the Free Software Foundation, either version 3 of the License, or
// (at your option) any later version.
//
// This program is distributed in the hope that it will be useful,
// but WITHOUT ANY WARRANTY; without even the implied warranty of
// MERCHANTABILITY or FITNESS FOR A PARTICULAR PURPOSE.  See the
// GNU General Public License for more details.
//
// You should have received a copy of the GNU General Public License
// along with this program.  If not, see <http://www.gnu.org/licenses/>.

#include "ui/feature_matching_widget.h"

#include "feature/matching.h"
#include "ui/options_widget.h"
#include "ui/thread_control_widget.h"

namespace colmap {

class FeatureMatchingTab : public OptionsWidget {
 public:
  FeatureMatchingTab(QWidget* parent, OptionManager* options);

  virtual void Run() = 0;

 protected:
  void CreateGeneralOptions();

  OptionManager* options_;
  ThreadControlWidget* thread_control_widget_;
};

class ExhaustiveMatchingTab : public FeatureMatchingTab {
 public:
  ExhaustiveMatchingTab(QWidget* parent, OptionManager* options);
  void Run() override;
};

class SequentialMatchingTab : public FeatureMatchingTab {
 public:
  SequentialMatchingTab(QWidget* parent, OptionManager* options);
  void Run() override;
};

class VocabTreeMatchingTab : public FeatureMatchingTab {
 public:
  VocabTreeMatchingTab(QWidget* parent, OptionManager* options);
  void Run() override;
};

class SpatialMatchingTab : public FeatureMatchingTab {
 public:
  SpatialMatchingTab(QWidget* parent, OptionManager* options);
  void Run() override;
};

class TransitiveMatchingTab : public FeatureMatchingTab {
 public:
  TransitiveMatchingTab(QWidget* parent, OptionManager* options);
  void Run() override;
};

class CustomMatchingTab : public FeatureMatchingTab {
 public:
  CustomMatchingTab(QWidget* parent, OptionManager* options);
  void Run() override;

 private:
  std::string match_list_path_;
  QComboBox* match_type_cb_;
};

FeatureMatchingTab::FeatureMatchingTab(QWidget* parent, OptionManager* options)
    : OptionsWidget(parent),
      options_(options),
      thread_control_widget_(new ThreadControlWidget(this)) {}

void FeatureMatchingTab::CreateGeneralOptions() {
  AddSpacer();
  AddSpacer();
  AddSection("General Options");
  AddSpacer();

  AddOptionInt(&options_->sift_matching->num_threads, "num_threads", -1);
  AddOptionBool(&options_->sift_matching->use_gpu, "use_gpu");
  AddOptionText(&options_->sift_matching->gpu_index, "gpu_index");
  AddOptionDouble(&options_->sift_matching->max_ratio, "max_ratio");
  AddOptionDouble(&options_->sift_matching->max_distance, "max_distance");
  AddOptionBool(&options_->sift_matching->cross_check, "cross_check");
  AddOptionInt(&options_->sift_matching->max_num_matches, "max_num_matches");
  AddOptionDouble(&options_->sift_matching->max_error, "max_error");
  AddOptionDouble(&options_->sift_matching->confidence, "confidence", 0, 1,
                  0.00001, 5);
  AddOptionInt(&options_->sift_matching->max_num_trials, "max_num_trials");
  AddOptionDouble(&options_->sift_matching->min_inlier_ratio,
                  "min_inlier_ratio", 0, 1, 0.001, 3);
  AddOptionInt(&options_->sift_matching->min_num_inliers, "min_num_inliers");
  AddOptionBool(&options_->sift_matching->multiple_models, "multiple_models");
  AddOptionBool(&options_->sift_matching->guided_matching, "guided_matching");

  AddSpacer();

  QPushButton* run_button = new QPushButton(tr("Run"), this);
  grid_layout_->addWidget(run_button, grid_layout_->rowCount(), 1);
  connect(run_button, &QPushButton::released, this, &FeatureMatchingTab::Run);
}

ExhaustiveMatchingTab::ExhaustiveMatchingTab(QWidget* parent,
                                             OptionManager* options)
    : FeatureMatchingTab(parent, options) {
  AddOptionInt(&options_->exhaustive_matching->block_size, "block_size", 2);

  CreateGeneralOptions();
}

void ExhaustiveMatchingTab::Run() {
  WriteOptions();

  Thread* matcher = new ExhaustiveFeatureMatcher(*options_->exhaustive_matching,
                                                 *options_->sift_matching,
                                                 *options_->database_path);
  thread_control_widget_->StartThread("Matching...", true, matcher);
}

SequentialMatchingTab::SequentialMatchingTab(QWidget* parent,
                                             OptionManager* options)
    : FeatureMatchingTab(parent, options) {
  AddOptionInt(&options_->sequential_matching->overlap, "overlap");
  AddOptionBool(&options_->sequential_matching->quadratic_overlap,
                "quadratic_overlap");
  AddOptionBool(&options_->sequential_matching->loop_detection,
                "loop_detection");
  AddOptionInt(&options_->sequential_matching->loop_detection_period,
               "loop_detection_period");
  AddOptionInt(&options_->sequential_matching->loop_detection_num_images,
               "loop_detection_num_images");
  AddOptionInt(
      &options_->sequential_matching->loop_detection_num_nearest_neighbors,
      "loop_detection_num_nearest_neighbors");
  AddOptionInt(&options_->sequential_matching->loop_detection_num_checks,
<<<<<<< HEAD
               "loop_detection_num_checks");
  AddOptionBool(
      &options_->sequential_matching->loop_detection_spatial_verification,
      "loop_detection_spatial_verification");
=======
               "loop_detection_num_checks", 1);
  AddOptionInt(&options_->sequential_matching
                    ->loop_detection_num_images_after_verification,
               "loop_detection_num_images_after_verification", 0);
>>>>>>> b8c59aff
  AddOptionInt(&options_->sequential_matching->loop_detection_max_num_features,
               "loop_detection_max_num_features", -1);
  AddOptionFilePath(&options_->sequential_matching->vocab_tree_path,
                    "vocab_tree_path");

  CreateGeneralOptions();
}

void SequentialMatchingTab::Run() {
  WriteOptions();

  if (options_->sequential_matching->loop_detection &&
      !ExistsFile(options_->sequential_matching->vocab_tree_path)) {
    QMessageBox::critical(this, "", tr("Invalid vocabulary tree path."));
    return;
  }

  Thread* matcher = new SequentialFeatureMatcher(*options_->sequential_matching,
                                                 *options_->sift_matching,
                                                 *options_->database_path);
  thread_control_widget_->StartThread("Matching...", true, matcher);
}

VocabTreeMatchingTab::VocabTreeMatchingTab(QWidget* parent,
                                           OptionManager* options)
    : FeatureMatchingTab(parent, options) {
  AddOptionInt(&options_->vocab_tree_matching->num_images, "num_images");
  AddOptionInt(&options_->vocab_tree_matching->num_nearest_neighbors,
               "num_nearest_neighbors");
<<<<<<< HEAD
  AddOptionInt(&options_->vocab_tree_matching->num_checks, "num_checks");
  AddOptionBool(&options_->vocab_tree_matching->spatial_verification,
                "spatial_verification");
=======
  AddOptionInt(&options_->vocab_tree_matching->num_checks, "num_checks", 1);
  AddOptionInt(&options_->vocab_tree_matching->num_images_after_verification,
               "num_images_after_verification", 0);
>>>>>>> b8c59aff
  AddOptionInt(&options_->vocab_tree_matching->max_num_features,
               "max_num_features", -1);
  AddOptionFilePath(&options_->vocab_tree_matching->vocab_tree_path,
                    "vocab_tree_path");

  CreateGeneralOptions();
}

void VocabTreeMatchingTab::Run() {
  WriteOptions();

  if (!ExistsFile(options_->vocab_tree_matching->vocab_tree_path)) {
    QMessageBox::critical(this, "", tr("Invalid vocabulary tree path."));
    return;
  }

  Thread* matcher = new VocabTreeFeatureMatcher(*options_->vocab_tree_matching,
                                                *options_->sift_matching,
                                                *options_->database_path);
  thread_control_widget_->StartThread("Matching...", true, matcher);
}

SpatialMatchingTab::SpatialMatchingTab(QWidget* parent, OptionManager* options)
    : FeatureMatchingTab(parent, options) {
  AddOptionBool(&options_->spatial_matching->is_gps, "is_gps");
  AddOptionBool(&options_->spatial_matching->ignore_z, "ignore_z");
  AddOptionInt(&options_->spatial_matching->max_num_neighbors,
               "max_num_neighbors");
  AddOptionDouble(&options_->spatial_matching->max_distance, "max_distance");

  CreateGeneralOptions();
}

void SpatialMatchingTab::Run() {
  WriteOptions();

  Thread* matcher = new SpatialFeatureMatcher(*options_->spatial_matching,
                                              *options_->sift_matching,
                                              *options_->database_path);
  thread_control_widget_->StartThread("Matching...", true, matcher);
}

TransitiveMatchingTab::TransitiveMatchingTab(QWidget* parent,
                                             OptionManager* options)
    : FeatureMatchingTab(parent, options) {
  AddOptionInt(&options->transitive_matching->batch_size, "batch_size");
  AddOptionInt(&options->transitive_matching->num_iterations, "num_iterations");

  CreateGeneralOptions();
}

void TransitiveMatchingTab::Run() {
  WriteOptions();

  Thread* matcher = new TransitiveFeatureMatcher(*options_->transitive_matching,
                                                 *options_->sift_matching,
                                                 *options_->database_path);
  thread_control_widget_->StartThread("Matching...", true, matcher);
}

CustomMatchingTab::CustomMatchingTab(QWidget* parent, OptionManager* options)
    : FeatureMatchingTab(parent, options) {
  match_type_cb_ = new QComboBox(this);
  match_type_cb_->addItem(QString("Image pairs"));
  match_type_cb_->addItem(QString("Raw feature matches"));
  match_type_cb_->addItem(QString("Inlier feature matches"));
  grid_layout_->addWidget(match_type_cb_, grid_layout_->rowCount(), 1);

  AddOptionFilePath(&match_list_path_, "match_list_path");

  CreateGeneralOptions();
}

void CustomMatchingTab::Run() {
  WriteOptions();

  if (!ExistsFile(match_list_path_)) {
    QMessageBox::critical(this, "", tr("Path does not exist!"));
    return;
  }

  Thread* matcher = nullptr;
  if (match_type_cb_->currentIndex() == 0) {
    ImagePairsMatchingOptions matcher_options;
    matcher_options.match_list_path = match_list_path_;
    matcher = new ImagePairsFeatureMatcher(
        matcher_options, *options_->sift_matching, *options_->database_path);
  } else {
    FeaturePairsMatchingOptions matcher_options;
    matcher_options.match_list_path = match_list_path_;
    if (match_type_cb_->currentIndex() == 1) {
      matcher_options.verify_matches = true;
    } else if (match_type_cb_->currentIndex() == 2) {
      matcher_options.verify_matches = false;
    }

    matcher = new FeaturePairsFeatureMatcher(
        matcher_options, *options_->sift_matching, *options_->database_path);
  }

  thread_control_widget_->StartThread("Matching...", true, matcher);
}

FeatureMatchingWidget::FeatureMatchingWidget(QWidget* parent,
                                             OptionManager* options)
    : parent_(parent) {
  // Do not change flag, to make sure feature database is not accessed from
  // multiple threads
  setWindowFlags(Qt::Window);
  setWindowTitle("Feature matching");

  QGridLayout* grid = new QGridLayout(this);

  tab_widget_ = new QTabWidget(this);
  tab_widget_->addTab(new ExhaustiveMatchingTab(this, options),
                      tr("Exhaustive"));
  tab_widget_->addTab(new SequentialMatchingTab(this, options),
                      tr("Sequential"));
  tab_widget_->addTab(new VocabTreeMatchingTab(this, options), tr("VocabTree"));
  tab_widget_->addTab(new SpatialMatchingTab(this, options), tr("Spatial"));
  tab_widget_->addTab(new TransitiveMatchingTab(this, options),
                      tr("Transitive"));
  tab_widget_->addTab(new CustomMatchingTab(this, options), tr("Custom"));

  grid->addWidget(tab_widget_, 0, 0);
}

void FeatureMatchingWidget::showEvent(QShowEvent* event) {
  parent_->setDisabled(true);
}

void FeatureMatchingWidget::hideEvent(QHideEvent* event) {
  parent_->setEnabled(true);
}

}  // namespace colmap<|MERGE_RESOLUTION|>--- conflicted
+++ resolved
@@ -143,17 +143,10 @@
       &options_->sequential_matching->loop_detection_num_nearest_neighbors,
       "loop_detection_num_nearest_neighbors");
   AddOptionInt(&options_->sequential_matching->loop_detection_num_checks,
-<<<<<<< HEAD
-               "loop_detection_num_checks");
-  AddOptionBool(
-      &options_->sequential_matching->loop_detection_spatial_verification,
-      "loop_detection_spatial_verification");
-=======
                "loop_detection_num_checks", 1);
   AddOptionInt(&options_->sequential_matching
                     ->loop_detection_num_images_after_verification,
                "loop_detection_num_images_after_verification", 0);
->>>>>>> b8c59aff
   AddOptionInt(&options_->sequential_matching->loop_detection_max_num_features,
                "loop_detection_max_num_features", -1);
   AddOptionFilePath(&options_->sequential_matching->vocab_tree_path,
@@ -183,15 +176,9 @@
   AddOptionInt(&options_->vocab_tree_matching->num_images, "num_images");
   AddOptionInt(&options_->vocab_tree_matching->num_nearest_neighbors,
                "num_nearest_neighbors");
-<<<<<<< HEAD
-  AddOptionInt(&options_->vocab_tree_matching->num_checks, "num_checks");
-  AddOptionBool(&options_->vocab_tree_matching->spatial_verification,
-                "spatial_verification");
-=======
   AddOptionInt(&options_->vocab_tree_matching->num_checks, "num_checks", 1);
   AddOptionInt(&options_->vocab_tree_matching->num_images_after_verification,
                "num_images_after_verification", 0);
->>>>>>> b8c59aff
   AddOptionInt(&options_->vocab_tree_matching->max_num_features,
                "max_num_features", -1);
   AddOptionFilePath(&options_->vocab_tree_matching->vocab_tree_path,

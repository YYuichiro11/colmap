--- conflicted
+++ resolved
@@ -61,14 +61,9 @@
   // Number of nearest-neighbor checks to use in retrieval.
   int loop_detection_num_checks = 256;
 
-<<<<<<< HEAD
-  // Whether to run spatial verification after matched image retrieval.
-  bool loop_detection_spatial_verification = false;
-=======
   // How many images to return after spatial verification. Set to 0 to turn off
   // spatial verification.
   int loop_detection_num_images_after_verification = 0;
->>>>>>> b8c59aff
 
   // The maximum number of features to use for indexing an image. If an
   // image has more features, only the largest-scale features will be indexed.
@@ -90,14 +85,9 @@
   // Number of nearest-neighbor checks to use in retrieval.
   int num_checks = 256;
 
-<<<<<<< HEAD
-  // Whether to run spatial verification after matched image retrieval.
-  bool spatial_verification = false;
-=======
   // How many images to return after spatial verification. Set to 0 to turn off
   // spatial verification.
   int num_images_after_verification = 0;
->>>>>>> b8c59aff
 
   // The maximum number of features to use for indexing an image. If an
   // image has more features, only the largest-scale features will be indexed.

--- conflicted
+++ resolved
@@ -75,11 +75,7 @@
     int num_checks = 256;
 
     // Whether to perform spatial verification after image retrieval.
-<<<<<<< HEAD
-    bool spatial_verification = false;
-=======
     int num_images_after_verification = 0;
->>>>>>> b8c59aff
 
     // The number of threads used in the index.
     int num_threads = kMaxNumThreads;
@@ -240,10 +236,6 @@
 void VisualIndex<kDescType, kDescDim, kEmbeddingDim>::Query(
     const QueryOptions& options,
     const DescType& descriptors, std::vector<ImageScore>* image_scores) const {
-<<<<<<< HEAD
-  CHECK(!options.spatial_verification);
-=======
->>>>>>> b8c59aff
   const GeomType geometries;
   Query(options, geometries, descriptors, image_scores);
 }
@@ -255,11 +247,7 @@
   Eigen::MatrixXi word_ids;
   QueryAndFindWordIds(options, descriptors, image_scores, &word_ids);
 
-<<<<<<< HEAD
-  if (!options.spatial_verification) {
-=======
   if (options.num_images_after_verification <= 0) {
->>>>>>> b8c59aff
     return;
   }
 
